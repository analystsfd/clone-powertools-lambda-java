--- conflicted
+++ resolved
@@ -18,12 +18,8 @@
 import static org.assertj.core.api.Assertions.assertThat;
 import static org.assertj.core.api.Assertions.assertThatNullPointerException;
 import static org.mockito.Mockito.mockStatic;
-<<<<<<< HEAD
+import static software.amazon.lambda.powertools.common.internal.SystemWrapper.getProperty;
 import static software.amazon.lambda.powertools.common.internal.SystemWrapper.getenv;
-=======
-import static software.amazon.lambda.powertools.core.internal.SystemWrapper.getProperty;
-import static software.amazon.lambda.powertools.core.internal.SystemWrapper.getenv;
->>>>>>> 76cd3630
 
 import com.fasterxml.jackson.core.JsonProcessingException;
 import com.fasterxml.jackson.databind.ObjectMapper;
@@ -129,8 +125,8 @@
     @Test
     void singleMetricsCaptureUtilityWithNullNamespace() {
         try (MockedStatic<SystemWrapper> mocked = mockStatic(SystemWrapper.class);
-             MockedStatic<software.amazon.lambda.powertools.core.internal.SystemWrapper> internalWrapper = mockStatic(
-                     software.amazon.lambda.powertools.core.internal.SystemWrapper.class)) {
+             MockedStatic<software.amazon.lambda.powertools.common.internal.SystemWrapper> internalWrapper = mockStatic(
+                     software.amazon.lambda.powertools.common.internal.SystemWrapper.class)) {
             mocked.when(() -> SystemWrapper.getenv("AWS_EMF_ENVIRONMENT")).thenReturn("Lambda");
             // POWERTOOLS_METRICS_NAMESPACE is not defined
 
@@ -204,8 +200,8 @@
     @Test
     void shouldUseTraceIdFromSystemPropertyIfEnvVarNotPresent() {
         try (MockedStatic<SystemWrapper> mocked = mockStatic(SystemWrapper.class);
-             MockedStatic<software.amazon.lambda.powertools.core.internal.SystemWrapper> internalWrapper = mockStatic(
-                     software.amazon.lambda.powertools.core.internal.SystemWrapper.class)) {
+             MockedStatic<software.amazon.lambda.powertools.common.internal.SystemWrapper> internalWrapper = mockStatic(
+                     software.amazon.lambda.powertools.common.internal.SystemWrapper.class)) {
             mocked.when(() -> SystemWrapper.getenv("AWS_EMF_ENVIRONMENT")).thenReturn("Lambda");
             mocked.when(() -> SystemWrapper.getenv("POWERTOOLS_METRICS_NAMESPACE")).thenReturn("GlobalName");
             internalWrapper.when(() -> getenv("_X_AMZN_TRACE_ID"))
