<project xmlns="http://maven.apache.org/POM/4.0.0" xmlns:xsi="http://www.w3.org/2001/XMLSchema-instance"
    xsi:schemaLocation="http://maven.apache.org/POM/4.0.0 http://maven.apache.org/maven-v4_0_0.xsd">
    <modelVersion>4.0.0</modelVersion>

    <groupId>software.amazon.lambda.examples</groupId>
<<<<<<< HEAD
    <version>2.0.0-SNAPSHOT</version>
=======
    <version>1.18.0-SNAPSHOT</version>
>>>>>>> 897f7e9a
    <artifactId>powertools-examples-cloudformation</artifactId>
    <packaging>jar</packaging>

    <name>Powertools for AWS Lambda (Java) library Examples - CloudFormation</name>

    <properties>
        <log4j.version>2.20.0</log4j.version>
        <maven.compiler.source>1.8</maven.compiler.source>
        <maven.compiler.target>1.8</maven.compiler.target>
        <lambda.core.version>1.2.3</lambda.core.version>
<<<<<<< HEAD
        <lambda.events.version>3.11.2</lambda.events.version>
        <aws.sdk.version>2.20.136</aws.sdk.version>
        <aspectj.version>1.9.20</aspectj.version>
=======
        <lambda.events.version>3.11.3</lambda.events.version>
        <aws.sdk.version>2.20.162</aws.sdk.version>
>>>>>>> 897f7e9a
    </properties>
    <dependencyManagement>
        <dependencies>
            <dependency>
                <groupId>software.amazon.awssdk</groupId>
                <artifactId>bom</artifactId>
                <version>${aws.sdk.version}</version>
                <type>pom</type>
                <scope>import</scope>
            </dependency>
        </dependencies>
    </dependencyManagement>

    <dependencies>
        <dependency>
            <groupId>com.amazonaws</groupId>
            <artifactId>aws-lambda-java-core</artifactId>
            <version>${lambda.core.version}</version>
        </dependency>
        <dependency>
          <groupId>com.amazonaws</groupId>
          <artifactId>aws-lambda-java-events</artifactId>
          <version>${lambda.events.version}</version>
        </dependency>
        <dependency>
            <groupId>software.amazon.lambda</groupId>
            <artifactId>powertools-cloudformation</artifactId>
            <version>${project.version}</version>
        </dependency>
        <dependency>
            <groupId>software.amazon.lambda</groupId>
            <artifactId>powertools-logging</artifactId>
            <version>${project.version}</version>
        </dependency>
        <dependency>
            <groupId>org.apache.logging.log4j</groupId>
            <artifactId>log4j-core</artifactId>
            <version>${log4j.version}</version>
        </dependency>
        <dependency>
            <groupId>org.apache.logging.log4j</groupId>
            <artifactId>log4j-api</artifactId>
            <version>${log4j.version}</version>
        </dependency>
        <dependency>
            <groupId>org.aspectj</groupId>
            <artifactId>aspectjrt</artifactId>
            <version>${aspectj.version}</version>
        </dependency>
        <dependency>
            <groupId>software.amazon.awssdk</groupId>
            <artifactId>s3</artifactId>
            <exclusions>
                <exclusion>
                    <groupId>software.amazon.awssdk</groupId>
                    <artifactId>netty-nio-client</artifactId>
                </exclusion>
                <exclusion>
                    <groupId>software.amazon.awssdk</groupId>
                    <artifactId>apache-client</artifactId>
                </exclusion>
            </exclusions>
        </dependency>
        <dependency>
            <groupId>software.amazon.awssdk</groupId>
            <artifactId>apache-client</artifactId>
            <exclusions>
                <exclusion>
                    <groupId>commons-logging</groupId>
                    <artifactId>commons-logging</artifactId>
                </exclusion>
            </exclusions>
        </dependency>
        <dependency>
            <groupId>org.apache.logging.log4j</groupId>
            <artifactId>log4j-jcl</artifactId>
            <version>${log4j.version}</version>
        </dependency>
    </dependencies>

    <build>
      <plugins>
        <plugin>
             <groupId>dev.aspectj</groupId>
             <artifactId>aspectj-maven-plugin</artifactId>
             <version>1.13.1</version>
             <configuration>
                 <source>${maven.compiler.source}</source>
                 <target>${maven.compiler.target}</target>
                 <complianceLevel>${maven.compiler.target}</complianceLevel>
                 <aspectLibraries>
                     <aspectLibrary>
                         <groupId>software.amazon.lambda</groupId>
                         <artifactId>powertools-logging</artifactId>
                     </aspectLibrary>
                 </aspectLibraries>
             </configuration>
             <executions>
                 <execution>
                     <goals>
                         <goal>compile</goal>
                     </goals>
                 </execution>
             </executions>
            <dependencies>
                <dependency>
                    <groupId>org.aspectj</groupId>
                    <artifactId>aspectjtools</artifactId>
                    <version>${aspectj.version}</version>
                </dependency>
            </dependencies>
        </plugin>
        <plugin>
            <groupId>org.apache.maven.plugins</groupId>
            <artifactId>maven-shade-plugin</artifactId>
            <version>3.5.0</version>
            <executions>
                <execution>
                    <phase>package</phase>
                    <goals>
                        <goal>shade</goal>
                    </goals>
                    <configuration>
                        <transformers>
                            <transformer implementation="org.apache.logging.log4j.maven.plugins.shade.transformer.Log4j2PluginCacheFileTransformer"/>
                        </transformers>
                    </configuration>
                </execution>
            </executions>
            <dependencies>
                <dependency>
                    <groupId>org.apache.logging.log4j</groupId>
                    <artifactId>log4j-transform-maven-shade-plugin-extensions</artifactId>
                    <version>0.1.0</version>
                </dependency>
            </dependencies>
        </plugin>
          <!-- Don't deploy the example -->
          <plugin>
              <groupId>org.apache.maven.plugins</groupId>
              <artifactId>maven-deploy-plugin</artifactId>
              <configuration>
                  <skip>true</skip>
              </configuration>
          </plugin>
      </plugins>
    </build>
    <profiles>
        <!-- Use a profile to enforce AspectJ version 1.9.7 if we are Java 1.8 otherwise we'll get class
             version mismatch issues. All subsequent Java releases build with the default AspectJ configuration
              on the project.

              Note:
              - if you are running Java > 1.8, you can remove this profile altogether
              - If you are running on Java 1.8, you should apply the aspectJ version here to the project, and remove
                the profile.
              -->
        <profile>
            <id>jdk8</id>
            <activation>
                <jdk>(,11)</jdk> <!-- 8 -->
            </activation>
            <properties>
                <aspectj.version>1.9.7</aspectj.version>
            </properties>
        </profile>
    </profiles>
</project><|MERGE_RESOLUTION|>--- conflicted
+++ resolved
@@ -3,11 +3,7 @@
     <modelVersion>4.0.0</modelVersion>
 
     <groupId>software.amazon.lambda.examples</groupId>
-<<<<<<< HEAD
-    <version>2.0.0-SNAPSHOT</version>
-=======
-    <version>1.18.0-SNAPSHOT</version>
->>>>>>> 897f7e9a
+    <version>1.17.0-SNAPSHOT</version>
     <artifactId>powertools-examples-cloudformation</artifactId>
     <packaging>jar</packaging>
 
@@ -18,14 +14,8 @@
         <maven.compiler.source>1.8</maven.compiler.source>
         <maven.compiler.target>1.8</maven.compiler.target>
         <lambda.core.version>1.2.3</lambda.core.version>
-<<<<<<< HEAD
-        <lambda.events.version>3.11.2</lambda.events.version>
-        <aws.sdk.version>2.20.136</aws.sdk.version>
-        <aspectj.version>1.9.20</aspectj.version>
-=======
         <lambda.events.version>3.11.3</lambda.events.version>
         <aws.sdk.version>2.20.162</aws.sdk.version>
->>>>>>> 897f7e9a
     </properties>
     <dependencyManagement>
         <dependencies>
