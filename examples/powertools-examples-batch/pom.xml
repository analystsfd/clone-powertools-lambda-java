<?xml version="1.0" encoding="UTF-8"?>
<project xmlns:xsi="http://www.w3.org/2001/XMLSchema-instance"
         xmlns="http://maven.apache.org/POM/4.0.0"
         xsi:schemaLocation="http://maven.apache.org/POM/4.0.0 http://maven.apache.org/xsd/maven-4.0.0.xsd">
    <modelVersion>4.0.0</modelVersion>

    <groupId>software.amazon.lambda.examples</groupId>
    <version>2.0.0-SNAPSHOT</version>
    <artifactId>powertools-examples-batch</artifactId>
    <packaging>jar</packaging>
    <name>Powertools for AWS Lambda (Java) library Examples - Batch</name>

    <properties>
        <log4j.version>2.20.0</log4j.version>
        <maven.compiler.source>1.8</maven.compiler.source>
        <maven.compiler.target>1.8</maven.compiler.target>
<<<<<<< HEAD
        <sdk.version>2.20.162</sdk.version>
        <aspectj.version>1.9.20</aspectj.version>

=======
        <sdk.version>2.21.1</sdk.version>
>>>>>>> 5f26c768
    </properties>

    <dependencies>
        <dependency>
            <groupId>software.amazon.lambda</groupId>
            <artifactId>powertools-tracing</artifactId>
            <version>${project.version}</version>
        </dependency>
        <dependency>
            <groupId>software.amazon.lambda</groupId>
            <artifactId>powertools-logging</artifactId>
            <version>${project.version}</version>
        </dependency>
        <dependency>
            <groupId>software.amazon.lambda</groupId>
            <artifactId>powertools-batch</artifactId>
            <version>${project.version}</version>
        </dependency>
        <dependency>
            <groupId>com.amazonaws</groupId>
            <artifactId>aws-lambda-java-core</artifactId>
            <version>1.2.3</version>
        </dependency>
        <dependency>
            <groupId>software.amazon.awssdk</groupId>
            <artifactId>sdk-core</artifactId>
            <version>${sdk.version}</version>
        </dependency>
        <dependency>
            <groupId>software.amazon.awssdk</groupId>
            <artifactId>sqs</artifactId>
            <version>${sdk.version}</version>
        </dependency>
        <dependency>
            <groupId>software.amazon.awssdk</groupId>
            <artifactId>url-connection-client</artifactId>
            <version>${sdk.version}</version>
        </dependency>
        <dependency>
            <groupId>software.amazon.awssdk</groupId>
            <artifactId>dynamodb-enhanced</artifactId>
            <version>${sdk.version}</version>
        </dependency>
        <dependency>
            <groupId>software.amazon.awssdk</groupId>
            <artifactId>kinesis</artifactId>
            <version>${sdk.version}</version>
        </dependency>
        <dependency>
            <groupId>org.aspectj</groupId>
            <artifactId>aspectjrt</artifactId>
            <version>${aspectj.version}</version>
        </dependency>
    </dependencies>

    <build>
        <plugins>
            <plugin>
                <groupId>dev.aspectj</groupId>
                <artifactId>aspectj-maven-plugin</artifactId>
                <version>1.13.1</version>
                <configuration>
                    <source>${maven.compiler.source}</source>
                    <target>${maven.compiler.target}</target>
                    <complianceLevel>${maven.compiler.target}</complianceLevel>
                    <aspectLibraries>
                        <aspectLibrary>
                            <groupId>software.amazon.lambda</groupId>
                            <artifactId>powertools-tracing</artifactId>
                        </aspectLibrary>
                        <aspectLibrary>
                            <groupId>software.amazon.lambda</groupId>
                            <artifactId>powertools-logging</artifactId>
                        </aspectLibrary>
                    </aspectLibraries>
                </configuration>
                <executions>
                    <execution>
                        <goals>
                            <goal>compile</goal>
                        </goals>
                    </execution>
                </executions>
                <dependencies>
                    <dependency>
                        <groupId>org.aspectj</groupId>
                        <artifactId>aspectjtools</artifactId>
                        <version>${aspectj.version}</version>
                    </dependency>
                </dependencies>
            </plugin>
            <plugin>
                <groupId>org.apache.maven.plugins</groupId>
                <artifactId>maven-shade-plugin</artifactId>
                <version>3.5.0</version>
                <executions>
                    <execution>
                        <phase>package</phase>
                        <goals>
                            <goal>shade</goal>
                        </goals>
                        <configuration>
                            <createDependencyReducedPom>false</createDependencyReducedPom>
                            <transformers>
                                <transformer implementation="org.apache.logging.log4j.maven.plugins.shade.transformer.Log4j2PluginCacheFileTransformer"/>
                            </transformers>
                        </configuration>
                    </execution>
                </executions>
                <dependencies>
                    <dependency>
                        <groupId>org.apache.logging.log4j</groupId>
                        <artifactId>log4j-transform-maven-shade-plugin-extensions</artifactId>
                        <version>0.1.0</version>
                    </dependency>
                </dependencies>
            </plugin>
            <!-- Don't deploy the example -->
            <plugin>
                <groupId>org.apache.maven.plugins</groupId>
                <artifactId>maven-deploy-plugin</artifactId>
                <configuration>
                    <skip>true</skip>
                </configuration>
            </plugin>
        </plugins>
    </build>
    <profiles>
        <!-- Use a profile to enforce AspectJ version 1.9.7 if we are Java 1.8 otherwise we'll get class
             version mismatch issues. All subsequent Java releases build with the default AspectJ configuration
              on the project.

              Note:
              - if you are running Java > 1.8, you can remove this profile altogether
              - If you are running on Java 1.8, you should apply the aspectJ version here to the project, and remove
                the profile.
              -->

        <profile>
            <id>jdk8</id>
            <activation>
                <jdk>(,11)</jdk> <!-- 8 -->
            </activation>
            <properties>
                <aspectj.version>1.9.7</aspectj.version>
            </properties>
        </profile>
    </profiles>
</project><|MERGE_RESOLUTION|>--- conflicted
+++ resolved
@@ -14,13 +14,8 @@
         <log4j.version>2.20.0</log4j.version>
         <maven.compiler.source>1.8</maven.compiler.source>
         <maven.compiler.target>1.8</maven.compiler.target>
-<<<<<<< HEAD
-        <sdk.version>2.20.162</sdk.version>
         <aspectj.version>1.9.20</aspectj.version>
-
-=======
         <sdk.version>2.21.1</sdk.version>
->>>>>>> 5f26c768
     </properties>
 
     <dependencies>
