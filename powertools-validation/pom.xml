--- conflicted
+++ resolved
@@ -24,11 +24,7 @@
     <parent>
         <artifactId>powertools-parent</artifactId>
         <groupId>software.amazon.lambda</groupId>
-<<<<<<< HEAD
         <version>2.0.0-SNAPSHOT</version>
-=======
-        <version>1.18.0-SNAPSHOT</version>
->>>>>>> 897f7e9a
     </parent>
 
     <name>Powertools for AWS Lambda (Java) validation library</name>
